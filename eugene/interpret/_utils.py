import torch
import numpy as np
from yuzu.utils import perturbations


def _k_largest_index_argsort(
    a: np.ndarray, 
    k: int = 1
) -> np.ndarray:
    """Returns the indeces of the k largest values of a numpy array. 
    
    If a is multi-dimensional, the indeces are returned as an array k x d array where d is 
    the dimension of a. The kth row represents the kth largest value of the overall array.
    The dth column returned repesents the index of the dth dimension of the kth largest value.
    So entry [i, j] in the return array represents the index of the jth dimension of the ith
    largets value in the overall array.

    a = array([[38, 14, 81, 50],
               [17, 65, 60, 24],
               [64, 73, 25, 95]])

    k_largest_index_argsort(a, k=2)
    array([[2, 3],  # first largest value is at [2,3] of the array (95)
           [0, 2]])  # second largest value is at [0,2] of the array (81)


    Parameters
    ----------
    a : numpy array
        The array to get the k largest values from.
    k : int
        The number of largest values to get.
    
    Returns
    -------
    numpy array
        The indexes of the k largest values of a.

    Note
    ----
<<<<<<< HEAD
    This is from:
    https://stackoverflow.com/questions/43386432/how-to-get-indexes-of-k-maximum-values-from-a-numpy-multidimensional-arra
=======
    From https://stackoverflow.com/questions/43386432/how-to-get-indexes-of-k-maximum-values-from-a-numpy-multidimensional-array
>>>>>>> ddebcabf
    """
    idx = np.argsort(a.ravel())[:-k-1:-1]
    return np.column_stack(np.unravel_index(idx, a.shape))


@torch.inference_mode()
def _naive_ism(
<<<<<<< HEAD
    model: torch.nn.Module, 
    X_0: np.ndarray, 
    type: str = "delta", 
    batch_size: int = 128, 
    device: str = "cpu"):
=======
    model, 
    X_0, 
    type="delta", 
    batch_size=128, 
    device="cpu"
):
>>>>>>> ddebcabf
    """
    In-silico mutagenesis saliency scores.
    
    This function will perform in-silico mutagenesis in a naive manner, i.e.,
    where each input sequence has a single mutation in it and the entirety
    of the sequence is run through the given model. It returns the ISM score,
    which is a vector of the L1 difference between the reference sequence
    and the perturbed sequences with one value for each output of the model.
    
    Parameters
    ----------
    model: torch.nn.Module
        The model to use.
    X_0: numpy.ndarray
        The one-hot encoded sequence to calculate saliency for.
    type: str, optional
        The type of ISM to perform. Can be either "delta" "l1", or "l2".
    batch_size: int, optional
        The size of the batches.
    device: str, optional
        Whether to use a 'cpu' or 'gpu'.
    
    Returns
    -------
    X_ism: numpy.ndarray
        The saliency score for each perturbation.

    Note
    ----
<<<<<<< HEAD
    This was modified from the Yuzu package
=======
    This function was modified from the Yuzu package
>>>>>>> ddebcabf
    """
    n_seqs, n_choices, seq_len = X_0.shape
    X_idxs = X_0.argmax(axis=1)

    X = perturbations(X_0)
    X_0_np = X_0
    X_0 = torch.from_numpy(X_0)

    if device[:4] != str(next(model.parameters()).device):
        model = model.to(device)

    if device[:4] != X_0.device:
        X_0 = X_0.to(device)

    model = model.eval()
    reference = model(X_0).unsqueeze(1)
    starts = np.arange(0, X.shape[1], batch_size)
    isms = []
    for i in range(n_seqs):
        X = perturbations(np.expand_dims(X_0_np[i], 0))
        y = []

        for start in starts:
            X_ = X[0, start : start + batch_size]
            if device[:4] == "cuda":
                X_ = X_.to(device)

            y_ = model(X_)
            y.append(y_)
            del X_

        y = torch.cat(y)
        if type == "delta":
            ism = (y - reference[i]).sum(axis=-1)
            if len(ism.shape) == 2:
                ism = ism.sum(axis=-1)
        elif type == "l1":
            ism = (y - reference[i]).abs().sum(axis=-1)
            if len(ism.shape) == 2:
                ism = ism.sum(axis=-1)
        elif type == "l2":
            ism = torch.square(y - reference[i]).sum(axis=-1)
            if len(ism.shape) == 2:
                ism = ism.sum(axis=-1)
            ism = torch.sqrt(ism)

        isms.append(ism)

        if device[:4] == "cuda":
            torch.cuda.synchronize()
            torch.cuda.empty_cache()

    isms = torch.stack(isms)
    isms = isms.reshape(n_seqs, seq_len, n_choices - 1)

    j_idxs = torch.arange(n_seqs * seq_len)
    X_ism = torch.zeros(n_seqs * seq_len, n_choices, device=device)
    for i in range(1, n_choices):
        i_idxs = (X_idxs.flatten() + i) % n_choices
        X_ism[j_idxs, i_idxs] = isms[:, :, i - 1].flatten()

    X_ism = X_ism.reshape(n_seqs, seq_len, n_choices).permute(0, 2, 1)

    if device[:4] == "cuda":
        X_ism = X_ism.cpu()

    X_ism = X_ism.numpy()
    return X_ism<|MERGE_RESOLUTION|>--- conflicted
+++ resolved
@@ -38,12 +38,8 @@
 
     Note
     ----
-<<<<<<< HEAD
     This is from:
     https://stackoverflow.com/questions/43386432/how-to-get-indexes-of-k-maximum-values-from-a-numpy-multidimensional-arra
-=======
-    From https://stackoverflow.com/questions/43386432/how-to-get-indexes-of-k-maximum-values-from-a-numpy-multidimensional-array
->>>>>>> ddebcabf
     """
     idx = np.argsort(a.ravel())[:-k-1:-1]
     return np.column_stack(np.unravel_index(idx, a.shape))
@@ -51,20 +47,11 @@
 
 @torch.inference_mode()
 def _naive_ism(
-<<<<<<< HEAD
     model: torch.nn.Module, 
     X_0: np.ndarray, 
     type: str = "delta", 
     batch_size: int = 128, 
     device: str = "cpu"):
-=======
-    model, 
-    X_0, 
-    type="delta", 
-    batch_size=128, 
-    device="cpu"
-):
->>>>>>> ddebcabf
     """
     In-silico mutagenesis saliency scores.
     
@@ -94,11 +81,7 @@
 
     Note
     ----
-<<<<<<< HEAD
     This was modified from the Yuzu package
-=======
-    This function was modified from the Yuzu package
->>>>>>> ddebcabf
     """
     n_seqs, n_choices, seq_len = X_0.shape
     X_idxs = X_0.argmax(axis=1)
