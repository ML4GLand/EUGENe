from pathlib import Path
from functools import wraps
import os, gzip, wget, io
import pandas as pd
from .._settings import settings
HERE = Path(__file__).parent


def check_datasetdir_exists(f):
    @wraps(f)
    def wrapper(*args, **kwargs):
        settings.datasetdir.mkdir(exist_ok=True)
        return f(*args, **kwargs)

    return wrapper


def deBoerCleanup(file: pd.DataFrame, index: int) -> pd.DataFrame:
    if index == 5:
        # Remove upper title row, keep only expression column
        file = file.drop(index=0, columns=[0,3,4])
        return file
    elif index == 6:
        # Remove upper title row, keep only 1 of 4 data columns
        file = file.drop(index=0, columns=[1,2,3,4])
        return file
    elif index == 7:
        # Remove upper title row
        file = file.drop(index=0)
        return file
    else:
        return file

<<<<<<< HEAD

def try_download_urls(data_idxs: list, url_list: list, ds_name: str, is_gz: bool = False) -> list:
=======
def try_download_urls(data_idxs: list, url_list: list, ds_name: str, compression: str = "") -> list:
    ds_path = os.path.join(HERE.parent, settings.datasetdir, ds_name)
>>>>>>> c6ff2724
    paths = []
    if compression != "":
        compression = "." + compression
    for i in data_idxs:
        base_name = os.path.basename(url_list[i]).split(".")[0] + f".csv{compression}"
        search_path = os.path.join(HERE.parent, settings.datasetdir, ds_name, base_name)
        if not os.path.exists(search_path):
            if not os.path.isdir(ds_path):
                print(f"Path {ds_path} does not exist, creating new folder.")
                os.makedirs(ds_path)

            print(f"Downloading {ds_name} {os.path.basename(url_list[i])} to {ds_path}...")
            path = wget.download(url_list[i], os.path.relpath(ds_path))
            print(f"Finished downloading {os.path.basename(url_list[i])}")

            if compression == ".gz":
                print("Processing gzip file...")
                with gzip.open(path) as gz:
                    with io.TextIOWrapper(gz, encoding="utf-8") as file:
                        file = pd.read_csv(file, delimiter=r"\t", engine="python", header=None)

                        if ds_name == "deBoer20":
                            file = deBoerCleanup(file, i)

                        save_path = os.path.join(ds_path, base_name)
                        print(f"Saving file to {save_path}...")
                        file.to_csv(save_path, index = False, compression="gzip")
                        print(f"Saved file to {save_path}")
                        paths.append(save_path)
                os.remove(os.path.join(ds_path, os.path.basename(url_list[i])))
            else:
                # Implement when needed
                pass
        else:
            print(f"Dataset {ds_name} {base_name} has already been dowloaded.")
            paths.append(os.path.join(ds_path, base_name))
    return paths<|MERGE_RESOLUTION|>--- conflicted
+++ resolved
@@ -31,13 +31,8 @@
     else:
         return file
 
-<<<<<<< HEAD
-
-def try_download_urls(data_idxs: list, url_list: list, ds_name: str, is_gz: bool = False) -> list:
-=======
 def try_download_urls(data_idxs: list, url_list: list, ds_name: str, compression: str = "") -> list:
     ds_path = os.path.join(HERE.parent, settings.datasetdir, ds_name)
->>>>>>> c6ff2724
     paths = []
     if compression != "":
         compression = "." + compression
